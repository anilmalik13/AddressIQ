--- conflicted
+++ resolved
@@ -12,11 +12,7 @@
     const formData = new FormData();
     formData.append('file', file);
     try {
-<<<<<<< HEAD
         const response = await api.post('/upload-excel', formData, {
-=======
-        const response = await api.post('/api/upload-excel', formData, {
->>>>>>> b41722da
             headers: {
                 'Content-Type': 'multipart/form-data',
             },
@@ -40,11 +36,7 @@
 // Get list of uploaded files
 export const getUploadedFiles = async () => {
     try {
-<<<<<<< HEAD
         const response = await api.get('/uploaded-files');
-=======
-        const response = await api.get('/api/uploaded-files');
->>>>>>> b41722da
         return response.data.files || [];
     } catch (error: any) {
         console.error('Error fetching uploaded files:', error);
@@ -58,11 +50,7 @@
 // Address Processing API
 export const processAddress = async (address: string): Promise<any> => {
     try {
-<<<<<<< HEAD
         const response = await api.post('/process-address', {
-=======
-        const response = await api.post('/api/process-address', {
->>>>>>> b41722da
             address: address,
         });
 
